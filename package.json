--- conflicted
+++ resolved
@@ -43,16 +43,9 @@
     "chalk": "^5.4.1",
     "cli-table3": "^0.6.5",
     "commander": "^11.1.0",
-<<<<<<< HEAD
-    "jsdom": "^26.0.0",
-    "puppeteer": "^24.4.0",
-    "sirv": "^3.0.1",
-    "node-fetch": "^2.7.0"
-=======
     "jsdom": "^26.1.0",
     "puppeteer": "^24.15.0",
     "sirv": "^3.0.2"
->>>>>>> 23945335
   },
   "devDependencies": {
     "@testing-library/jest-dom": "^6.4.2",
